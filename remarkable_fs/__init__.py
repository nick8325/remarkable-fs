--- conflicted
+++ resolved
@@ -17,13 +17,8 @@
         mount_point = raw_input("Directory: ")
 
     print("Connecting to reMarkable...")
-<<<<<<< HEAD
     with connect(*argv[2:]) as conn:
-        root = DocumentRoot(conn.sftp)
-=======
-    with connect() as conn:
         root = DocumentRoot(conn)
->>>>>>> c7e12c2e
         print("Now serving documents at " + mount_point)
         kwargs={}
         if fuse.system() == "Darwin":

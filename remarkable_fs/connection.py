"""Handles maintaining a connection to the reMarkable."""

from contextlib import contextmanager
from collections import namedtuple
from paramiko.client import SSHClient, AutoAddPolicy
from paramiko.sftp_client import SFTPClient
from paramiko.ssh_exception import SSHException, AuthenticationException
from getpass import getpass
from signal import signal, SIGTERM, SIGHUP

Connection = namedtuple('Connection', 'ssh sftp')

@contextmanager
<<<<<<< HEAD
def connect(ADDR='10.11.99.1'):
=======
def connect():
    """Connect to the remarkable. Yields a Connection object.

    The sftp field of the connection object has as its working directory the
    data directory of xochitl."""

>>>>>>> c7e12c2e
    with SSHClient() as ssh:
        ssh.load_system_host_keys()
        ssh.set_missing_host_key_policy(AutoAddPolicy)
        try:
            ssh.connect(ADDR, username="root")
        except (SSHException, AuthenticationException):
            print("Please enter the root password of your reMarkable.")
            print("To find out the password, follow the instructions at:")
            print("http://remarkablewiki.com/index.php?title=Methods_of_access#Connecting_via_ssh")
            password = getpass()
            ssh.connect(ADDR, username="root", password=password, look_for_keys=False)

        # Stop xochitl but restart it again if the connection drops
        on_start = "systemctl stop xochitl"
        on_finish = "systemctl restart xochitl"
        # We know USB was disconnected when the power supply drops.
        # We also kill the SSH connection so that the information
        # in FUSE is not out of date.
        ssh.exec_command(on_start)
        ssh.exec_command("while udevadm info -p /devices/soc0/soc/2100000.aips-bus/2184000.usb/power_supply/imx_usb_charger | grep -q POWER_SUPPLY_ONLINE=1; do sleep 1; done; %s; kill $PPID" % on_finish)

        try:
            def raise_exception(*args):
                raise RuntimeError("Process terminated")
            signal(SIGTERM, raise_exception)
            signal(SIGHUP, raise_exception)
            with ssh.open_sftp() as sftp:
                sftp.chdir("/home/root/.local/share/remarkable/xochitl")
                yield Connection(ssh, sftp)

        finally:
            # Closing stdin triggers on_finish to run, so only do it now
            try:
                ssh.exec_command(on_finish)
            except:
                pass<|MERGE_RESOLUTION|>--- conflicted
+++ resolved
@@ -11,16 +11,12 @@
 Connection = namedtuple('Connection', 'ssh sftp')
 
 @contextmanager
-<<<<<<< HEAD
 def connect(ADDR='10.11.99.1'):
-=======
-def connect():
     """Connect to the remarkable. Yields a Connection object.
 
     The sftp field of the connection object has as its working directory the
     data directory of xochitl."""
 
->>>>>>> c7e12c2e
     with SSHClient() as ssh:
         ssh.load_system_host_keys()
         ssh.set_missing_host_key_policy(AutoAddPolicy)
